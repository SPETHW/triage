import functools
import logging
import time

import numpy
from sqlalchemy.orm import sessionmaker

from . import metrics
from .utils import db_retry, sort_predictions_and_labels


def generate_binary_at_x(test_predictions, x_value, unit='top_n'):
    """Generate subset of predictions based on top% or absolute

    Args:
        test_predictions (list) A list of predictions, sorted by risk desc
        x_value (int) The percentile or absolute value desired
        unit (string, default 'top_n') The subsetting method desired,
            either percentile or top_n

    Returns: (list) The predictions subset
    """
    if unit == 'percentile':
        cutoff_index = int(len(test_predictions) * (x_value / 100.00))
    else:
        cutoff_index = x_value
    test_predictions_binary = [
        1 if x < cutoff_index else 0
        for x in range(len(test_predictions))
    ]
    return test_predictions_binary


class ModelEvaluator(object):
    """An object that can score models based on its known metrics"""

    """Available metric calculation functions

    Each value is expected to be a function that takes in the following params
    (predictions_proba, predictions_binary, labels, parameters)
    and return a numeric score
    """
    available_metrics = {
        'precision@': metrics.precision,
        'recall@': metrics.recall,
        'fbeta@': metrics.fbeta,
        'f1': metrics.f1,
        'accuracy': metrics.accuracy,
        'roc_auc': metrics.roc_auc,
        'average precision score': metrics.avg_precision,
        'true positives@': metrics.true_positives,
        'true negatives@': metrics.true_negatives,
        'false positives@': metrics.false_positives,
        'false negatives@': metrics.false_negatives,
        'fpr@': metrics.fpr,
    }

    def __init__(self, metric_groups, training_metric_groups, db_engine, sort_seed=None, custom_metrics=None):
        """
        Args:
            metric_groups (list) A list of groups of metric/configurations
                to use for evaluating all given models

                Each entry is a dict, with a list of metrics, and potentially
                    thresholds and parameter lists. Each metric is expected to
                    be a key in self.available_metrics

                Examples:

                metric_groups = [{
                    'metrics': ['precision@', 'recall@'],
                    'thresholds': {
                        'percentiles': [5.0, 10.0],
                        'top_n': [5, 10]
                    }
                }, {
                    'metrics': ['f1'],
                }, {
                    'metrics': ['fbeta@'],
                    'parameters': [{'beta': 0.75}, {'beta': 1.25}]
                }]
            training_metric_groups (list) metrics to be calculated on training set,
                in the same form as metric_groups
            db_engine (sqlalchemy.engine)
            custom_metrics (dict) Functions to generate metrics
                not available by default
                Each function is expected take in the following params:
                (predictions_proba, predictions_binary, labels, parameters)
                and return a numeric score
        """
        self.metric_groups = metric_groups
        self.training_metric_groups = training_metric_groups
        self.db_engine = db_engine
        self.sort_seed = sort_seed or int(time.time())
        if custom_metrics:
            self._validate_metrics(custom_metrics)
            self.available_metrics.update(custom_metrics)
        if self.db_engine:
            self.sessionmaker = sessionmaker(bind=self.db_engine)

    def _validate_metrics(
        self,
        custom_metrics
    ):
        for name, met in custom_metrics.items():
            if not hasattr(met, 'greater_is_better'):
                raise ValueError("Custom metric {} missing greater_is_better "
                                 "attribute".format(name))
            elif met.greater_is_better not in (True, False):
                raise ValueError("For custom metric {} greater_is_better must be "
                                 "boolean True or False".format(name))

    def _build_parameter_string(
        self,
        threshold_unit,
        threshold_value,
        parameter_combination,
        threshold_specified_by_user
    ):
        """Encode the metric parameters and threshold into a short, human-parseable string

        Examples are: '100_abs', '5_pct'

        Args:
            threshold_unit (string) the type of threshold, either 'percentile' or 'top_n'
            threshold_value (int) the numeric threshold,
            parameter_combination (dict) The non-threshold parameter keys and values used
                Usually this will be empty, but an example would be {'beta': 0.25}

        Returns: (string) A short, human-parseable string
        """
        full_params = parameter_combination.copy()
        if threshold_specified_by_user:
            short_threshold_unit = 'pct' if threshold_unit == 'percentile' else 'abs'
            full_params[short_threshold_unit] = threshold_value
        parameter_string = '/'.join([
            '{}_{}'.format(val, key)
            for key, val in full_params.items()
        ])
        return parameter_string

    def _filter_nan_labels(self, predicted_classes, labels):
        """Filter missing labels and their corresponding predictions

        Args:
            predicted_classes (list) Predicted binary classes, of same length as labels
            labels (list) Labels, maybe containing NaNs

        Returns: (tuple) Copies of the input lists, with NaN labels removed
        """
        labels = numpy.array(labels)
        predicted_classes = numpy.array(predicted_classes)
        nan_mask = numpy.isfinite(labels)
        return (
            (predicted_classes[nan_mask]).tolist(),
            (labels[nan_mask]).tolist()
        )

    def _evaluations_for_threshold(
        self,
        metrics,
        parameters,
        predictions_proba,
        labels,
<<<<<<< HEAD
        evaluation_table_obj
=======
        threshold_unit,
        threshold_value,
        threshold_specified_by_user=True
>>>>>>> 503e2952
    ):
        """Generate evaluations for a given threshold in a metric group,
        and create ORM objects to hold them

        Args:
            metrics (list) names of metric to compute
            parameters (list) dicts holding parameters to pass to metrics
            threshold_unit (string) the type of threshold, either 'percentile' or 'top_n'
            threshold_value (int) the numeric threshold,
            predictions_proba (list) Probability predictions
<<<<<<< HEAD
            predictions_binary (list) Binary predictions
            labels (list) True labels
            evaluation_table_obj (schema.TestEvaluation or TrainEvaluation)
                specifies to which table to add the evaluations
=======
            labels (list) True labels (may have NaNs)
>>>>>>> 503e2952

        Returns: (list) results_schema.TrainEvaluation or TestEvaluation objects
        Raises: UnknownMetricError if a given metric is not present in
            self.available_metrics
        """

        # using threshold configuration, convert probabilities to predicted classes
        predicted_classes = generate_binary_at_x(
            predictions_proba,
            threshold_value,
            unit=threshold_unit
        )
        # filter out null labels
        predicted_classes_with_labels, present_labels = self._filter_nan_labels(
            predicted_classes,
            labels,
        )
        num_labeled_examples = len(present_labels)
        num_labeled_above_threshold = predicted_classes_with_labels.count(1)
        num_positive_labels = present_labels.count(1)
        evaluations = []
        for metric in metrics:
<<<<<<< HEAD
            if metric in self.available_metrics:
                for parameter_combination in parameters:
                    value = self.available_metrics[metric](
                        predictions_proba,
                        predictions_binary,
                        labels,
                        parameter_combination
                    )

                    full_params = parameter_combination.copy()
                    full_params.update(threshold_config)
                    parameter_string = '/'.join([
                        '{}_{}'.format(val, key)
                        for key, val in full_params.items()
                    ])
                    logging.info(
                        'Evaluations for %s%s, labeled examples %s, '
                        'above threshold %s, positive labels %s, value %s',
                        metric,
                        parameter_string,
                        num_labeled_examples,
                        num_labeled_above_threshold,
                        num_positive_labels,
                        value
                    )

                    evaluations.append(evaluation_table_obj(
                        metric=metric,
                        parameter=parameter_string,
                        value=value,
                        num_labeled_examples=num_labeled_examples,
                        num_labeled_above_threshold=num_labeled_above_threshold,
                        num_positive_labels=num_positive_labels,
                        sort_seed=self.sort_seed
                    ))
            else:
=======
            if metric not in self.available_metrics:
>>>>>>> 503e2952
                raise metrics.UnknownMetricError()

            for parameter_combination in parameters:
                value = self.available_metrics[metric](
                    predictions_proba,
                    predicted_classes_with_labels,
                    present_labels,
                    parameter_combination
                )

                # convert the thresholds/parameters into something
                # more readable
                parameter_string = self._build_parameter_string(
                    threshold_unit=threshold_unit,
                    threshold_value=threshold_value,
                    parameter_combination=parameter_combination,
                    threshold_specified_by_user=threshold_specified_by_user
                )

                logging.info(
                    'Evaluations for %s%s, labeled examples %s '
                    'above threshold %s, positive labels %s, value %s',
                    metric,
                    parameter_string,
                    num_labeled_examples,
                    num_labeled_above_threshold,
                    num_positive_labels,
                    value
                )
                evaluations.append(Evaluation(
                    metric=metric,
                    parameter=parameter_string,
                    value=value,
                    num_labeled_examples=num_labeled_examples,
                    num_labeled_above_threshold=num_labeled_above_threshold,
                    num_positive_labels=num_positive_labels,
                    sort_seed=self.sort_seed
                ))
        return evaluations

    def _evaluations_for_group(
        self,
        group,
        predictions_proba_sorted,
        labels_sorted
    ):
        """Generate evaluations for a given metric group, and create ORM objects to hold them

        Args:
            group (dict) A configuration dictionary for the group.
                Should contain the key 'metrics', and optionally 'parameters' or 'thresholds'
            predictions_proba (list) Probability predictions
            labels (list) True labels (may have NaNs)

        Returns: (list) results_schema.Evaluation objects
        """
        logging.info('Creating evaluations for metric group %s', group)
        parameters = group.get('parameters', [{}])
        generate_evaluations = functools.partial(
            self._evaluations_for_threshold,
            metrics=group['metrics'],
            parameters=parameters,
            predictions_proba=predictions_proba_sorted,
            labels=labels_sorted
        )
        evaluations = []
        if 'thresholds' not in group:
            logging.info('Not a thresholded group, generating evaluation based on all predictions')
            evaluations = evaluations + generate_evaluations(
                threshold_unit='percentile',
                threshold_value=100,
                threshold_specified_by_user=False
            )

        for pct_thresh in group.get('thresholds', {}).get('percentiles', []):
            logging.info('Processing percent threshold %s', pct_thresh)
            evaluations = evaluations + generate_evaluations(
                threshold_unit='percentile',
                threshold_value=pct_thresh
            )

        for abs_thresh in group.get('thresholds', {}).get('top_n', []):
            logging.info('Processing absolute threshold %s', abs_thresh)
            evaluations = evaluations + generate_evaluations(
                threshold_unit='top_n',
                threshold_value=abs_thresh
            )
        return evaluations

    def evaluate(
        self,
        predictions_proba,
        matrix_store,
        model_id,
        evaluation_start_time,
        evaluation_end_time,
        as_of_date_frequency
    ):
        """Evaluate a model based on predictions, and save the results

        Args:
            predictions_proba (numpy.array) List of prediction probabilities
            matrix_store (catwalk.storage.MatrixStore) a wrapper for the
                prediction matrix and metadata
            model_id (int) The database identifier of the model
            evaluation_start_time (datetime.datetime) The time of the first prediction
                being evaluated
            evaluation_end_time (datetime.datetime) The time of the last prediction being evaluated
            as_of_date_frequency (string) How frequently predictions were generated
        """
        labels = matrix_store.labels()
        matrix_type = matrix_store.matrix_type.string_name

        # Specifies which evaluation table to write to: TestEvaluation or TrainEvaluation
        evaluation_table_obj = matrix_store.matrix_type.evaluation_obj

        logging.info(
            'Generating evaluations for model id %s, evaluation range %s-%s, '
            'as_of_date frequency %s',
            model_id,
            evaluation_start_time,
            evaluation_end_time,
            as_of_date_frequency
        )
        predictions_proba_sorted, labels_sorted = sort_predictions_and_labels(
            predictions_proba,
            labels,
            self.sort_seed
        )

        evaluations = []
<<<<<<< HEAD

        ##### Needs to be addressed ###### -- class name instead
        if matrix_store.matrix_type.is_test:
            metrics_groups_to_compute = self.metric_groups
        else:
            metrics_groups_to_compute = self.training_metric_groups

        for group in metrics_groups_to_compute:
            logging.info('Creating evaluations for metric group %s', group)
            parameters = group.get('parameters', [{}])
            if 'thresholds' not in group:
                logging.info('Not a thresholded group, generating evaluation '
                             'based on all predictions')
                evaluations = evaluations + self._generate_evaluations(
                    group['metrics'],
                    parameters,
                    {},
                    predictions_proba,
                    generate_binary_at_x(
                        predictions_proba_sorted,
                        100,
                        unit='percentile'
                    ),
                    labels_sorted.tolist(),
                    evaluation_table_obj
                )

            for pct_thresh in group.get('thresholds', {}).get('percentiles', []):
                logging.info('Processing percent threshold %s', pct_thresh)
                predicted_classes = numpy.array(generate_binary_at_x(
                    predictions_proba_sorted,
                    pct_thresh,
                    unit='percentile'
                ))
                nan_mask = numpy.isfinite(labels_sorted)
                predicted_classes = (predicted_classes[nan_mask]).tolist()
                present_labels_sorted = (labels_sorted[nan_mask]).tolist()
                evaluations = evaluations + self._generate_evaluations(
                    group['metrics'],
                    parameters,
                    {'pct': pct_thresh},
                    None,
                    predicted_classes,
                    present_labels_sorted,
                    evaluation_table_obj
                )

            for abs_thresh in group.get('thresholds', {}).get('top_n', []):
                logging.info('Processing absolute threshold %s', abs_thresh)
                predicted_classes = numpy.array(generate_binary_at_x(
                    predictions_proba_sorted,
                    abs_thresh,
                    unit='top_n'
                ))
                nan_mask = numpy.isfinite(labels_sorted)
                predicted_classes = (predicted_classes[nan_mask]).tolist()
                present_labels_sorted = (labels_sorted[nan_mask]).tolist()
                evaluations = evaluations + self._generate_evaluations(
                    group['metrics'],
                    parameters,
                    {'abs': abs_thresh},
                    None,
                    predicted_classes,
                    present_labels_sorted,
                    evaluation_table_obj
                )
=======
        for group in self.metric_groups:
            evaluations = evaluations + self._evaluations_for_group(
                group,
                predictions_proba_sorted,
                labels_sorted
            )
>>>>>>> 503e2952

        logging.info('Writing metrics to db: %s table', matrix_type)
        self._write_to_db(
            model_id,
            evaluation_start_time,
            evaluation_end_time,
            as_of_date_frequency,
            evaluations,
            evaluation_table_obj
        )
        logging.info('Done writing metrics to db: %s table', matrix_type)

    @db_retry
    def _write_to_db(
        self,
        model_id,
        evaluation_start_time,
        evaluation_end_time,
        as_of_date_frequency,
        evaluations,
        evaluation_table_obj
    ):
        """Write evaluation objects to the database

        Binds the model_id as as_of_date to the given ORM objects
        and writes them to the database

        Args:
            model_id (int) primary key of the model
            as_of_date (datetime.date) Date the predictions were made as of
            evaluations (list) results_schema.TestEvaluation or TrainEvaluation objects
            evaluation_table_obj (schema.TestEvaluation or TrainEvaluation)
                specifies to which table to add the evaluations
        """
        session = self.sessionmaker()

        session.query(evaluation_table_obj)\
            .filter_by(
                model_id=model_id,
                evaluation_start_time=evaluation_start_time,
                evaluation_end_time=evaluation_end_time,
                as_of_date_frequency=as_of_date_frequency
            ).delete()

        for evaluation in evaluations:
            evaluation.model_id = model_id
            evaluation.evaluation_start_time = evaluation_start_time
            evaluation.evaluation_end_time = evaluation_end_time
            evaluation.as_of_date_frequency = as_of_date_frequency
            session.add(evaluation)
        session.commit()
        session.close()<|MERGE_RESOLUTION|>--- conflicted
+++ resolved
@@ -55,7 +55,14 @@
         'fpr@': metrics.fpr,
     }
 
-    def __init__(self, metric_groups, training_metric_groups, db_engine, sort_seed=None, custom_metrics=None):
+    def __init__(
+        self,
+        metric_groups,
+        training_metric_groups,
+        db_engine,
+        sort_seed=None,
+        custom_metrics=None
+    ):
         """
         Args:
             metric_groups (list) A list of groups of metric/configurations
@@ -162,13 +169,10 @@
         parameters,
         predictions_proba,
         labels,
-<<<<<<< HEAD
-        evaluation_table_obj
-=======
+        evaluation_table_obj,
         threshold_unit,
         threshold_value,
-        threshold_specified_by_user=True
->>>>>>> 503e2952
+        threshold_specified_by_user=True,
     ):
         """Generate evaluations for a given threshold in a metric group,
         and create ORM objects to hold them
@@ -176,17 +180,14 @@
         Args:
             metrics (list) names of metric to compute
             parameters (list) dicts holding parameters to pass to metrics
+            predictions_proba (list) Probability predictions
+            labels (list) True labels (may have NaNs)
             threshold_unit (string) the type of threshold, either 'percentile' or 'top_n'
             threshold_value (int) the numeric threshold,
-            predictions_proba (list) Probability predictions
-<<<<<<< HEAD
-            predictions_binary (list) Binary predictions
-            labels (list) True labels
+            threshold_specified_by_user (bool) Whether or not there was any threshold
+                specified by the user. Defaults to True
             evaluation_table_obj (schema.TestEvaluation or TrainEvaluation)
                 specifies to which table to add the evaluations
-=======
-            labels (list) True labels (may have NaNs)
->>>>>>> 503e2952
 
         Returns: (list) results_schema.TrainEvaluation or TestEvaluation objects
         Raises: UnknownMetricError if a given metric is not present in
@@ -209,46 +210,7 @@
         num_positive_labels = present_labels.count(1)
         evaluations = []
         for metric in metrics:
-<<<<<<< HEAD
-            if metric in self.available_metrics:
-                for parameter_combination in parameters:
-                    value = self.available_metrics[metric](
-                        predictions_proba,
-                        predictions_binary,
-                        labels,
-                        parameter_combination
-                    )
-
-                    full_params = parameter_combination.copy()
-                    full_params.update(threshold_config)
-                    parameter_string = '/'.join([
-                        '{}_{}'.format(val, key)
-                        for key, val in full_params.items()
-                    ])
-                    logging.info(
-                        'Evaluations for %s%s, labeled examples %s, '
-                        'above threshold %s, positive labels %s, value %s',
-                        metric,
-                        parameter_string,
-                        num_labeled_examples,
-                        num_labeled_above_threshold,
-                        num_positive_labels,
-                        value
-                    )
-
-                    evaluations.append(evaluation_table_obj(
-                        metric=metric,
-                        parameter=parameter_string,
-                        value=value,
-                        num_labeled_examples=num_labeled_examples,
-                        num_labeled_above_threshold=num_labeled_above_threshold,
-                        num_positive_labels=num_positive_labels,
-                        sort_seed=self.sort_seed
-                    ))
-            else:
-=======
             if metric not in self.available_metrics:
->>>>>>> 503e2952
                 raise metrics.UnknownMetricError()
 
             for parameter_combination in parameters:
@@ -278,7 +240,7 @@
                     num_positive_labels,
                     value
                 )
-                evaluations.append(Evaluation(
+                evaluations.append(evaluation_table_obj(
                     metric=metric,
                     parameter=parameter_string,
                     value=value,
@@ -293,7 +255,8 @@
         self,
         group,
         predictions_proba_sorted,
-        labels_sorted
+        labels_sorted,
+        evaluation_table_obj,
     ):
         """Generate evaluations for a given metric group, and create ORM objects to hold them
 
@@ -312,7 +275,8 @@
             metrics=group['metrics'],
             parameters=parameters,
             predictions_proba=predictions_proba_sorted,
-            labels=labels_sorted
+            labels=labels_sorted,
+            evaluation_table_obj=evaluation_table_obj
         )
         evaluations = []
         if 'thresholds' not in group:
@@ -380,81 +344,18 @@
         )
 
         evaluations = []
-<<<<<<< HEAD
-
-        ##### Needs to be addressed ###### -- class name instead
-        if matrix_store.matrix_type.is_test:
-            metrics_groups_to_compute = self.metric_groups
+        matrix_type = matrix_store.matrix_type
+        if matrix_type.is_test:
+            metric_groups_to_compute = self.metric_groups
         else:
-            metrics_groups_to_compute = self.training_metric_groups
-
-        for group in metrics_groups_to_compute:
-            logging.info('Creating evaluations for metric group %s', group)
-            parameters = group.get('parameters', [{}])
-            if 'thresholds' not in group:
-                logging.info('Not a thresholded group, generating evaluation '
-                             'based on all predictions')
-                evaluations = evaluations + self._generate_evaluations(
-                    group['metrics'],
-                    parameters,
-                    {},
-                    predictions_proba,
-                    generate_binary_at_x(
-                        predictions_proba_sorted,
-                        100,
-                        unit='percentile'
-                    ),
-                    labels_sorted.tolist(),
-                    evaluation_table_obj
-                )
-
-            for pct_thresh in group.get('thresholds', {}).get('percentiles', []):
-                logging.info('Processing percent threshold %s', pct_thresh)
-                predicted_classes = numpy.array(generate_binary_at_x(
-                    predictions_proba_sorted,
-                    pct_thresh,
-                    unit='percentile'
-                ))
-                nan_mask = numpy.isfinite(labels_sorted)
-                predicted_classes = (predicted_classes[nan_mask]).tolist()
-                present_labels_sorted = (labels_sorted[nan_mask]).tolist()
-                evaluations = evaluations + self._generate_evaluations(
-                    group['metrics'],
-                    parameters,
-                    {'pct': pct_thresh},
-                    None,
-                    predicted_classes,
-                    present_labels_sorted,
-                    evaluation_table_obj
-                )
-
-            for abs_thresh in group.get('thresholds', {}).get('top_n', []):
-                logging.info('Processing absolute threshold %s', abs_thresh)
-                predicted_classes = numpy.array(generate_binary_at_x(
-                    predictions_proba_sorted,
-                    abs_thresh,
-                    unit='top_n'
-                ))
-                nan_mask = numpy.isfinite(labels_sorted)
-                predicted_classes = (predicted_classes[nan_mask]).tolist()
-                present_labels_sorted = (labels_sorted[nan_mask]).tolist()
-                evaluations = evaluations + self._generate_evaluations(
-                    group['metrics'],
-                    parameters,
-                    {'abs': abs_thresh},
-                    None,
-                    predicted_classes,
-                    present_labels_sorted,
-                    evaluation_table_obj
-                )
-=======
-        for group in self.metric_groups:
+            metric_groups_to_compute = self.training_metric_groups
+        for group in metric_groups_to_compute:
             evaluations = evaluations + self._evaluations_for_group(
                 group,
                 predictions_proba_sorted,
-                labels_sorted
+                labels_sorted,
+                matrix_type.evaluation_obj
             )
->>>>>>> 503e2952
 
         logging.info('Writing metrics to db: %s table', matrix_type)
         self._write_to_db(
